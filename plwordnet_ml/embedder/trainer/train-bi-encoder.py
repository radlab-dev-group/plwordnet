from sentence_transformers import (
    SentenceTransformer,
    SentenceTransformerTrainer,
    SentenceTransformerTrainingArguments,
    losses,
)
from sentence_transformers.evaluation import EmbeddingSimilarityEvaluator
from sentence_transformers.similarity_functions import SimilarityFunction


# Wandb logging/dataset/args dependency
from rdl_ml_utils.handlers.wandb_handler import WanDBHandler
from rdl_ml_utils.handlers.training_handler import TrainingHandler
from rdl_ml_utils.utils.argument_parser import (
    BASE_MODEL_REQUIRED,
    OUTPUT_DIR_REQUIRED,
    TRAIN_INPUT_FILE_REQUIRED,
    VALID_INPUT_FILE_REQUIRED,
    WANDB_BOOLEAN_FULL,
    prepare_parser_for_fields,
)

from plwordnet_ml.embedder.constants.wandb import WandbConfig


def main(argv=None):
    args = prepare_parser_for_fields(
        fields_list=[
            BASE_MODEL_REQUIRED,
            OUTPUT_DIR_REQUIRED,
            TRAIN_INPUT_FILE_REQUIRED,
            VALID_INPUT_FILE_REQUIRED,
            WANDB_BOOLEAN_FULL,
        ],
        description="plWordnet semantic embeddings Trainer",
    ).parse_args()

<<<<<<< HEAD
    train_batch_size = 32
=======
    train_batch_size = 28
>>>>>>> 1c3b601a
    training_handler = TrainingHandler(
        train_dataset_file_path=args.train_file,
        eval_dataset_file_path=args.valid_file,
        base_model=args.base_model,
        train_batch_size=train_batch_size,
    )

    report_to = []
    if args.wandb_full:
        report_to = ["wandb"]

    training_arguments = SentenceTransformerTrainingArguments(
        output_dir=args.output_dir,
        num_train_epochs=5,
        per_device_train_batch_size=train_batch_size,
        per_device_eval_batch_size=train_batch_size,
        gradient_accumulation_steps=3,
        learning_rate=5e-6,
        warmup_ratio=0.1,
        weight_decay=0.01,
        adam_epsilon=1e-6,
        max_grad_norm=5.0,
        warmup_steps=90000,
        load_best_model_at_end=True,
        logging_steps=20,
        eval_strategy="steps",
<<<<<<< HEAD
        eval_steps=400,
=======
        eval_steps=30000,
>>>>>>> 1c3b601a
        disable_tqdm=False,
        logging_first_step=False,
        fp16=True,
        bf16=False,
        report_to=report_to,
        save_total_limit=5,
        save_strategy="steps",
<<<<<<< HEAD
        save_steps=400,
=======
        save_steps=30000,
>>>>>>> 1c3b601a
        logging_strategy="steps",
        optim="adamw_torch_fused",
    )

    run_conf_dict = {
        "dataset_path": args.train_file,
        "base_model": args.base_model,
        "output_dir": args.output_dir,
    }

    wnb_config = WandbConfig()
    if args.wandb_full:
        WanDBHandler.init_wandb(
            wandb_config=wnb_config,
            run_config=run_conf_dict,
            training_args=training_arguments,
        )

    model = SentenceTransformer(
        model_name_or_path=args.base_model,
        tokenizer_kwargs={
            "model_max_length": 256,
            "truncation": True,
            "padding": True,
            "max_length": 256,
        },
        trust_remote_code=True,
    )

    loss = losses.CosineSimilarityLoss(model=model)

    dev_evaluator = EmbeddingSimilarityEvaluator(
        sentences1=training_handler.eval_dataset["sentence1"],
        sentences2=training_handler.eval_dataset["sentence2"],
        scores=training_handler.eval_dataset["score"],
        main_similarity=SimilarityFunction.COSINE,
        name="sts-dev",
    )

    trainer = SentenceTransformerTrainer(
        model=model,
        args=training_arguments,
        train_dataset=training_handler.train_dataset,
        eval_dataset=training_handler.eval_dataset,
        tokenizer=training_handler.tokenizer,
        loss=loss,
        evaluator=dev_evaluator,
    )

    trainer.train()

    test_evaluator = EmbeddingSimilarityEvaluator(
        sentences1=training_handler.eval_dataset["sentence1"],
        sentences2=training_handler.eval_dataset["sentence2"],
        scores=training_handler.eval_dataset["score"],
        main_similarity=SimilarityFunction.COSINE,
        name="sts-dev",
    )

    test_evaluator(model)

    if args.wandb_full:
        # WanDBHandler.add_model(name=wnb_config.PROJECT_NAME, local_path=best_m_path)
        WanDBHandler.finish_wand()


if __name__ == "__main__":
    main()<|MERGE_RESOLUTION|>--- conflicted
+++ resolved
@@ -35,11 +35,7 @@
         description="plWordnet semantic embeddings Trainer",
     ).parse_args()
 
-<<<<<<< HEAD
     train_batch_size = 32
-=======
-    train_batch_size = 28
->>>>>>> 1c3b601a
     training_handler = TrainingHandler(
         train_dataset_file_path=args.train_file,
         eval_dataset_file_path=args.valid_file,
@@ -66,11 +62,7 @@
         load_best_model_at_end=True,
         logging_steps=20,
         eval_strategy="steps",
-<<<<<<< HEAD
-        eval_steps=400,
-=======
         eval_steps=30000,
->>>>>>> 1c3b601a
         disable_tqdm=False,
         logging_first_step=False,
         fp16=True,
@@ -78,11 +70,7 @@
         report_to=report_to,
         save_total_limit=5,
         save_strategy="steps",
-<<<<<<< HEAD
-        save_steps=400,
-=======
         save_steps=30000,
->>>>>>> 1c3b601a
         logging_strategy="steps",
         optim="adamw_torch_fused",
     )
